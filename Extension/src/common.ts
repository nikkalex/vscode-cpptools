--- conflicted
+++ resolved
@@ -551,8 +551,15 @@
     });
 }
 
-<<<<<<< HEAD
-// TODO move this fn to a common area -- Replace abTesting's downloadCpptoolsJsonAsync with this fn
+export function promptForReloadWindowDueToSettingsChange(): void {
+    let reload: string = "Reload";
+    vscode.window.showInformationMessage("Reload the workspace for the settings change to take effect.", reload).then((value: string) => {
+        if (value === reload) {
+            vscode.commands.executeCommand("workbench.action.reloadWindow");
+        }
+    });
+}
+
 export function downloadFileToDestination(urlStr: string, destinationPath: string, headers?: OutgoingHttpHeaders): Promise<void> {
     return new Promise<void>((resolve, reject) => {
         let parsedUrl: url.Url = url.parse(urlStr);
@@ -587,13 +594,5 @@
         });
         request.on('error', (error) => { reject(); });
         request.end();
-=======
-export function promptForReloadWindowDueToSettingsChange(): void {
-    let reload: string = "Reload";
-    vscode.window.showInformationMessage("Reload the workspace for the settings change to take effect.", reload).then((value: string) => {
-        if (value === reload) {
-            vscode.commands.executeCommand("workbench.action.reloadWindow");
-        }
->>>>>>> 9e95e412
     });
 }