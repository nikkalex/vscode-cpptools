--- conflicted
+++ resolved
@@ -14,11 +14,7 @@
 import { Client } from './client';
 import { ClientCollection } from './clientCollection';
 import { CppSettings } from './settings';
-<<<<<<< HEAD
-import { PersistentState, PersistentWorkspaceState } from './persistentState';
-=======
 import { PersistentWorkspaceState, PersistentState } from './persistentState';
->>>>>>> f978719d
 import { getLanguageConfig } from './languageConfig';
 import { getCustomConfigProviders } from './customProviders';
 import { PlatformInformation } from '../platform';
@@ -26,11 +22,8 @@
 import { ChildProcess, spawn, execSync } from 'child_process';
 import * as tmp from 'tmp';
 import { getTargetBuildInfo } from '../githubAPI';
-<<<<<<< HEAD
 import * as configs from './configurations';
-=======
 import { PackageVersion } from '../packageVersion';
->>>>>>> f978719d
 
 let prevCrashFile: string;
 let clients: ClientCollection;
