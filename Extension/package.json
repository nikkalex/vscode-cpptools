{
  "name": "cpptools",
  "displayName": "C/C++",
  "description": "C/C++ IntelliSense, debugging, and code browsing.",
<<<<<<< HEAD
  "version": "0.27.1",
=======
  "version": "0.28.0-master",
>>>>>>> d6a99274
  "publisher": "ms-vscode",
  "preview": true,
  "icon": "LanguageCCPP_color_128x.png",
  "readme": "README.md",
  "author": {
    "name": "Microsoft Corporation"
  },
  "license": "SEE LICENSE IN LICENSE.txt",
  "engines": {
    "vscode": "^1.43.0"
  },
  "bugs": {
    "url": "https://github.com/Microsoft/vscode-cpptools/issues",
    "email": "c_cpp_support@microsoft.com"
  },
  "repository": {
    "type": "git",
    "url": "https://github.com/Microsoft/vscode-cpptools.git"
  },
  "homepage": "https://github.com/Microsoft/vscode-cpptools",
  "qna": "https://github.com/Microsoft/vscode-cpptools/issues",
  "keywords": [
    "C",
    "C++",
    "IntelliSense",
    "Microsoft",
    "multi-root ready"
  ],
  "categories": [
    "Programming Languages",
    "Debuggers",
    "Formatters",
    "Linters",
    "Snippets"
  ],
  "activationEvents": [
    "*"
  ],
  "main": "./dist/main",
  "contributes": {
    "views": {
      "references-view": [
        {
          "id": "CppReferencesView",
          "name": "%c_cpp.contributes.views.cppReferencesView.title%",
          "when": "cppReferenceTypes:hasResults"
        }
      ]
    },
    "problemMatchers": [
      {
        "name": "gcc",
        "source": "gcc",
        "owner": "cpptools",
        "fileLocation": [
          "autoDetect",
          "${workspaceFolder}"
        ],
        "pattern": {
          "regexp": "^(.*):(\\d+):(\\d+):\\s+(?:fatal\\s+)?(warning|error):\\s+(.*)$",
          "file": 1,
          "line": 2,
          "column": 3,
          "severity": 4,
          "message": 5
        }
      }
    ],
    "configuration": {
      "type": "object",
      "title": "C/C++",
      "properties": {
        "C_Cpp.clang_format_path": {
          "type": "string",
          "description": "%c_cpp.configuration.clang_format_path.description%",
          "scope": "machine-overridable"
        },
        "C_Cpp.clang_format_style": {
          "type": "string",
          "default": "file",
          "description": "%c_cpp.configuration.clang_format_style.description%",
          "scope": "machine-overridable"
        },
        "C_Cpp.clang_format_fallbackStyle": {
          "type": "string",
          "default": "Visual Studio",
          "description": "%c_cpp.configuration.clang_format_fallbackStyle.description%",
          "scope": "machine-overridable"
        },
        "C_Cpp.clang_format_sortIncludes": {
          "type": [
            "boolean",
            "null"
          ],
          "enum": [
            true,
            false,
            null
          ],
          "default": null,
          "description": "%c_cpp.configuration.clang_format_sortIncludes.description%",
          "scope": "resource"
        },
        "C_Cpp.intelliSenseEngine": {
          "type": "string",
          "enum": [
            "Default",
            "Tag Parser",
            "Disabled"
          ],
          "default": "Default",
          "description": "%c_cpp.configuration.intelliSenseEngine.description%",
          "scope": "resource"
        },
        "C_Cpp.intelliSenseEngineFallback": {
          "type": "string",
          "enum": [
            "Enabled",
            "Disabled"
          ],
          "default": "Disabled",
          "description": "%c_cpp.configuration.intelliSenseEngineFallback.description%",
          "scope": "resource"
        },
        "C_Cpp.autocomplete": {
          "type": "string",
          "enum": [
            "Default",
            "Disabled"
          ],
          "default": "Default",
          "description": "%c_cpp.configuration.autocomplete.description%",
          "scope": "resource"
        },
        "C_Cpp.errorSquiggles": {
          "type": "string",
          "enum": [
            "Enabled",
            "Disabled",
            "EnabledIfIncludesResolve"
          ],
          "default": "EnabledIfIncludesResolve",
          "description": "%c_cpp.configuration.errorSquiggles.description%",
          "scope": "resource"
        },
        "C_Cpp.dimInactiveRegions": {
          "type": "boolean",
          "default": true,
          "description": "%c_cpp.configuration.dimInactiveRegions.description%",
          "scope": "resource"
        },
        "C_Cpp.inactiveRegionOpacity": {
          "type:": "number",
          "default": 0.55,
          "description": "%c_cpp.configuration.inactiveRegionOpacity.description%",
          "scope": "resource",
          "minimum": 0.1,
          "maximum": 1
        },
        "C_Cpp.inactiveRegionForegroundColor": {
          "type": "string",
          "description": "%c_cpp.configuration.inactiveRegionForegroundColor.description%",
          "scope": "resource"
        },
        "C_Cpp.inactiveRegionBackgroundColor": {
          "type": "string",
          "description": "%c_cpp.configuration.inactiveRegionBackgroundColor.description%",
          "scope": "resource"
        },
        "C_Cpp.formatting": {
          "type": "string",
          "enum": [
            "Default",
            "Disabled"
          ],
          "default": "Default",
          "description": "%c_cpp.configuration.formatting.description%",
          "scope": "resource"
        },
        "C_Cpp.loggingLevel": {
          "type": "string",
          "enum": [
            "None",
            "Error",
            "Warning",
            "Information",
            "Debug"
          ],
          "default": "Error",
          "description": "%c_cpp.configuration.loggingLevel.description%",
          "scope": "window"
        },
        "C_Cpp.autoAddFileAssociations": {
          "type": "boolean",
          "default": true,
          "description": "%c_cpp.configuration.autoAddFileAssociations.description%",
          "scope": "window"
        },
        "C_Cpp.workspaceParsingPriority": {
          "type": "string",
          "enum": [
            "highest",
            "high",
            "medium",
            "low"
          ],
          "default": "highest",
          "description": "%c_cpp.configuration.workspaceParsingPriority.description%",
          "scope": "window"
        },
        "C_Cpp.workspaceSymbols": {
          "type": "string",
          "enum": [
            "All",
            "Just My Code"
          ],
          "default": "Just My Code",
          "description": "%c_cpp.configuration.workspaceSymbols.description%",
          "scope": "window"
        },
        "C_Cpp.exclusionPolicy": {
          "type": "string",
          "enum": [
            "checkFolders",
            "checkFilesAndFolders"
          ],
          "default": "checkFolders",
          "description": "%c_cpp.configuration.exclusionPolicy.description%",
          "scope": "resource"
        },
        "C_Cpp.preferredPathSeparator": {
          "type": "string",
          "enum": [
            "Forward Slash",
            "Backslash"
          ],
          "default": "Forward Slash",
          "description": "%c_cpp.configuration.preferredPathSeparator.description%",
          "scope": "machine-overridable"
        },
        "C_Cpp.commentContinuationPatterns": {
          "type": "array",
          "default": [
            "/**"
          ],
          "items": {
            "anyOf": [
              {
                "type": "string",
                "description": "%c_cpp.configuration.commentContinuationPatterns.items.anyof.string.description%"
              },
              {
                "type": "object",
                "properties": {
                  "begin": {
                    "type": "string",
                    "description": "%c_cpp.configuration.commentContinuationPatterns.items.anyof.object.begin.description%"
                  },
                  "continue": {
                    "type": "string",
                    "description": "%c_cpp.configuration.commentContinuationPatterns.items.anyof.object.continue.description%"
                  }
                }
              }
            ]
          },
          "description": "%c_cpp.configuration.commentContinuationPatterns.description%",
          "scope": "resource"
        },
        "C_Cpp.configurationWarnings": {
          "type": "string",
          "enum": [
            "Enabled",
            "Disabled"
          ],
          "default": "Enabled",
          "description": "%c_cpp.configuration.configurationWarnings.description%",
          "scope": "resource"
        },
        "C_Cpp.intelliSenseCachePath": {
          "type": "string",
          "description": "%c_cpp.configuration.intelliSenseCachePath.description%",
          "scope": "machine-overridable"
        },
        "C_Cpp.intelliSenseCacheSize": {
          "type": "number",
          "default": 5120,
          "description": "%c_cpp.configuration.intelliSenseCacheSize.description%",
          "scope": "machine-overridable",
          "minimum": 0
        },
        "C_Cpp.default.includePath": {
          "type": [
            "array",
            "null"
          ],
          "items": {
            "type": "string"
          },
          "default": null,
          "description": "%c_cpp.configuration.default.includePath.description%",
          "scope": "machine-overridable"
        },
        "C_Cpp.default.defines": {
          "type": [
            "array",
            "null"
          ],
          "items": {
            "type": "string"
          },
          "default": null,
          "description": "%c_cpp.configuration.default.defines.description%",
          "scope": "machine-overridable"
        },
        "C_Cpp.default.macFrameworkPath": {
          "type": [
            "array",
            "null"
          ],
          "items": {
            "type": "string"
          },
          "default": null,
          "description": "%c_cpp.configuration.default.macFrameworkPath.description%",
          "scope": "machine-overridable"
        },
        "C_Cpp.default.windowsSdkVersion": {
          "type": "string",
          "description": "%c_cpp.configuration.default.windowsSdkVersion.description%",
          "pattern": "^((\\d{2}\\.\\d{1}\\.\\d{5}\\.\\d{1}$|^8\\.1)|())$",
          "scope": "machine-overridable"
        },
        "C_Cpp.default.compileCommands": {
          "type": "string",
          "description": "%c_cpp.configuration.default.compileCommands.description%",
          "scope": "machine-overridable"
        },
        "C_Cpp.default.forcedInclude": {
          "type": [
            "array",
            "null"
          ],
          "items": {
            "type": "string"
          },
          "default": null,
          "description": "%c_cpp.configuration.default.forcedInclude.description%",
          "scope": "machine-overridable"
        },
        "C_Cpp.default.intelliSenseMode": {
          "type": "string",
          "enum": [
            "",
            "clang-x86",
            "clang-x64",
            "clang-arm",
            "clang-arm64",
            "gcc-x86",
            "gcc-x64",
            "gcc-arm",
            "gcc-arm64",
            "msvc-x86",
            "msvc-x64",
            "msvc-arm",
            "msvc-arm64"
          ],
          "description": "%c_cpp.configuration.default.intelliSenseMode.description%",
          "scope": "machine-overridable"
        },
        "C_Cpp.default.compilerPath": {
          "type": [
            "string",
            "null"
          ],
          "default": null,
          "description": "%c_cpp.configuration.default.compilerPath.description%",
          "scope": "resource"
        },
        "C_Cpp.default.compilerArgs": {
          "type": [
            "array",
            "null"
          ],
          "items": {
            "type": "string"
          },
          "default": null,
          "description": "%c_cpp.configuration.default.compilerArgs.description%",
          "scope": "machine-overridable"
        },
        "C_Cpp.default.cStandard": {
          "type": "string",
          "enum": [
            "",
            "c89",
            "c99",
            "c11",
            "c18",
            "gnu89",
            "gnu99",
            "gnu11",
            "gnu18"
          ],
          "description": "%c_cpp.configuration.default.cStandard.description%",
          "scope": "machine-overridable"
        },
        "C_Cpp.default.cppStandard": {
          "type": "string",
          "enum": [
            "",
            "c++98",
            "c++03",
            "c++11",
            "c++14",
            "c++17",
            "c++20",
            "gnu++98",
            "gnu++03",
            "gnu++11",
            "gnu++14",
            "gnu++17",
            "gnu++20"
          ],
          "description": "%c_cpp.configuration.default.cppStandard.description%",
          "scope": "machine-overridable"
        },
        "C_Cpp.default.configurationProvider": {
          "type": "string",
          "description": "%c_cpp.configuration.default.configurationProvider.description%",
          "scope": "resource"
        },
        "C_Cpp.default.browse.path": {
          "type": [
            "array",
            "null"
          ],
          "items": {
            "type": "string"
          },
          "default": null,
          "description": "%c_cpp.configuration.default.browse.path.description%",
          "scope": "machine-overridable"
        },
        "C_Cpp.default.browse.databaseFilename": {
          "type": "string",
          "description": "%c_cpp.configuration.default.browse.databaseFilename.description%",
          "scope": "machine-overridable"
        },
        "C_Cpp.default.browse.limitSymbolsToIncludedHeaders": {
          "type": "boolean",
          "default": true,
          "description": "%c_cpp.configuration.default.browse.limitSymbolsToIncludedHeaders.description%",
          "scope": "resource"
        },
        "C_Cpp.default.systemIncludePath": {
          "type": [
            "array",
            "null"
          ],
          "items": {
            "type": "string"
          },
          "default": null,
          "description": "%c_cpp.configuration.default.systemIncludePath.description%",
          "scope": "machine-overridable"
        },
        "C_Cpp.default.enableConfigurationSquiggles": {
          "type": "boolean",
          "default": true,
          "description": "%c_cpp.configuration.default.enableConfigurationSquiggles.description%",
          "scope": "resource"
        },
        "C_Cpp.updateChannel": {
          "type": "string",
          "enum": [
            "Default",
            "Insiders"
          ],
          "default": "Default",
          "description": "%c_cpp.configuration.updateChannel.description%",
          "scope": "application"
        },
        "C_Cpp.experimentalFeatures": {
          "type": "string",
          "enum": [
            "Enabled",
            "Disabled"
          ],
          "default": "Disabled",
          "description": "%c_cpp.configuration.experimentalFeatures.description%",
          "scope": "window"
        },
        "C_Cpp.suggestSnippets": {
          "type": "boolean",
          "default": true,
          "description": "%c_cpp.configuration.suggestSnippets.description%",
          "scope": "resource"
        },
        "C_Cpp.enhancedColorization": {
          "type": "string",
          "enum": [
            "Enabled",
            "Disabled"
          ],
          "default": "Enabled",
          "description": "%c_cpp.configuration.enhancedColorization.description%",
          "scope": "resource"
        },
        "C_Cpp.vcpkg.enabled": {
          "type": "boolean",
          "default": true,
          "markdownDescription": "%c_cpp.configuration.vcpkg.enabled.markdownDescription%",
          "scope": "resource"
        },
        "C_Cpp.renameRequiresIdentifier": {
          "type": "boolean",
          "default": true,
          "description": "%c_cpp.configuration.renameRequiresIdentifier.description%",
          "scope": "application"
        },
        "C_Cpp.debugger.useBacktickCommandSubstitution": {
          "type": "boolean",
          "default": false,
          "description": "%c_cpp.configuration.debugger.useBacktickCommandSubstitution.description%",
          "scope": "window"
        },
        "C_Cpp.codeFolding": {
          "type": "string",
          "enum": [
            "Enabled",
            "Disabled"
          ],
          "default": "Enabled",
          "description": "%c_cpp.configuration.codeFolding.description%",
          "scope": "resource"
        }
      }
    },
    "commands": [
      {
        "command": "C_Cpp.ConfigurationSelect",
        "title": "%c_cpp.command.configurationSelect.title%",
        "category": "C/C++"
      },
      {
        "command": "C_Cpp.ConfigurationProviderSelect",
        "title": "%c_cpp.command.configurationProviderSelect.title%",
        "category": "C/C++"
      },
      {
        "command": "C_Cpp.ConfigurationEditJSON",
        "title": "%c_cpp.command.configurationEditJSON.title%",
        "category": "C/C++"
      },
      {
        "command": "C_Cpp.ConfigurationEditUI",
        "title": "%c_cpp.command.configurationEditUI.title%",
        "category": "C/C++"
      },
      {
        "command": "C_Cpp.SwitchHeaderSource",
        "title": "%c_cpp.command.switchHeaderSource.title%",
        "category": "C/C++"
      },
      {
        "command": "C_Cpp.EnableErrorSquiggles",
        "title": "%c_cpp.command.enableErrorSquiggles.title%",
        "category": "C/C++"
      },
      {
        "command": "C_Cpp.DisableErrorSquiggles",
        "title": "%c_cpp.command.disableErrorSquiggles.title%",
        "category": "C/C++"
      },
      {
        "command": "C_Cpp.ToggleIncludeFallback",
        "title": "%c_cpp.command.toggleIncludeFallback.title%",
        "category": "C/C++"
      },
      {
        "command": "C_Cpp.ToggleDimInactiveRegions",
        "title": "%c_cpp.command.toggleDimInactiveRegions.title%",
        "category": "C/C++"
      },
      {
        "command": "C_Cpp.ResetDatabase",
        "title": "%c_cpp.command.resetDatabase.title%",
        "category": "C/C++"
      },
      {
        "command": "C_Cpp.TakeSurvey",
        "title": "%c_cpp.command.takeSurvey.title%",
        "category": "C/C++"
      },
      {
        "command": "C_Cpp.BuildAndDebugActiveFile",
        "title": "%c_cpp.command.buildAndDebugActiveFile.title%",
        "category": "C/C++"
      },
      {
        "command": "C_Cpp.LogDiagnostics",
        "title": "%c_cpp.command.logDiagnostics.title%",
        "category": "C/C++"
      },
      {
        "command": "C_Cpp.RescanWorkspace",
        "title": "%c_cpp.command.rescanWorkspace.title%",
        "category": "C/C++"
      },
      {
        "command": "C_Cpp.VcpkgClipboardInstallSuggested",
        "title": "%c_cpp.command.vcpkgClipboardInstallSuggested.title%",
        "category": "C/C++"
      },
      {
        "command": "C_Cpp.VcpkgOnlineHelpSuggested",
        "title": "%c_cpp.command.vcpkgOnlineHelpSuggested.title%",
        "category": "C/C++"
      },
      {
        "command": "C_Cpp.referencesViewGroupByType",
        "category": "C/C++",
        "title": "%c_cpp.command.referencesViewGroupByType.title%",
        "icon": {
          "light": "assets/ref-group-by-type-light.svg",
          "dark": "assets/ref-group-by-type-dark.svg"
        }
      },
      {
        "command": "C_Cpp.referencesViewUngroupByType",
        "category": "C/C++",
        "title": "%c_cpp.command.referencesViewUngroupByType.title%",
        "icon": {
          "light": "assets/ref-ungroup-by-type-light.svg",
          "dark": "assets/ref-ungroup-by-type-dark.svg"
        }
      }
    ],
    "keybindings": [
      {
        "command": "C_Cpp.SwitchHeaderSource",
        "key": "Alt+O",
        "when": "editorTextFocus && editorLangId == 'cpp'"
      },
      {
        "command": "C_Cpp.SwitchHeaderSource",
        "key": "Alt+O",
        "when": "editorTextFocus && editorLangId == 'c'"
      }
    ],
    "debuggers": [
      {
        "type": "cppdbg",
        "label": "C++ (GDB/LLDB)",
        "variables": {
          "pickProcess": "extension.pickNativeProcess",
          "pickRemoteProcess": "extension.pickRemoteNativeProcess"
        },
        "configurationAttributes": {
          "launch": {
            "type": "object",
            "default": {},
            "required": [
              "program"
            ],
            "properties": {
              "program": {
                "type": "string",
                "description": "%c_cpp.debuggers.program.description%",
                "default": "${workspaceRoot}/a.out"
              },
              "args": {
                "type": "array",
                "description": "%c_cpp.debuggers.args.description%",
                "items": {
                  "type": "string"
                },
                "default": []
              },
              "type": {
                "type": "string",
                "description": "%c_cpp.debuggers.cppdbg.type.description%",
                "default": "cppdbg"
              },
              "targetArchitecture": {
                "type": "string",
                "description": "%c_cpp.debuggers.targetArchitecture.description%",
                "default": "x64"
              },
              "cwd": {
                "type": "string",
                "description": "%c_cpp.debuggers.cwd.description%",
                "default": "."
              },
              "setupCommands": {
                "type": "array",
                "description": "%c_cpp.debuggers.setupCommands.description%",
                "items": {
                  "type": "object",
                  "default": {},
                  "properties": {
                    "text": {
                      "type": "string",
                      "description": "%c_cpp.debuggers.text.description%",
                      "default": ""
                    },
                    "description": {
                      "type": "string",
                      "description": "%c_cpp.debuggers.description.description%",
                      "default": ""
                    },
                    "ignoreFailures": {
                      "type": "boolean",
                      "description": "%c_cpp.debuggers.ignoreFailures.description%",
                      "default": false
                    }
                  }
                },
                "default": []
              },
              "customLaunchSetupCommands": {
                "type": "array",
                "description": "%c_cpp.debuggers.customLaunchSetupCommands.description%",
                "items": {
                  "type": "object",
                  "default": {},
                  "properties": {
                    "text": {
                      "type": "string",
                      "description": "%c_cpp.debuggers.text.description%",
                      "default": ""
                    },
                    "description": {
                      "type": "string",
                      "description": "%c_cpp.debuggers.description.description%",
                      "default": ""
                    },
                    "ignoreFailures": {
                      "type": "boolean",
                      "description": "%c_cpp.debuggers.ignoreFailures.description%",
                      "default": false
                    }
                  }
                },
                "default": []
              },
              "launchCompleteCommand": {
                "enum": [
                  "exec-run",
                  "exec-continue",
                  "None"
                ],
                "description": "%c_cpp.debuggers.launchCompleteCommand.description%",
                "default": "exec-run"
              },
              "visualizerFile": {
                "type": "string",
                "description": "%c_cpp.debuggers.cppdbg.visualizerFile.description%",
                "default": ""
              },
              "showDisplayString": {
                "type": "boolean",
                "description": "%c_cpp.debuggers.showDisplayString.description%",
                "default": true
              },
              "environment": {
                "type": "array",
                "description": "%c_cpp.debuggers.environment.description%",
                "items": {
                  "type": "object",
                  "default": {},
                  "properties": {
                    "name": {
                      "type": "string"
                    },
                    "value": {
                      "type": "string"
                    }
                  }
                },
                "default": []
              },
              "envFile": {
                "type": "string",
                "description": "%c_cpp.debuggers.envFile.description%",
                "default": "${workspaceFolder}/.env"
              },
              "additionalSOLibSearchPath": {
                "type": "string",
                "description": "%c_cpp.debuggers.additionalSOLibSearchPath.description%",
                "default": ""
              },
              "MIMode": {
                "type": "string",
                "description": "%c_cpp.debuggers.MIMode.description%",
                "default": "gdb"
              },
              "miDebuggerPath": {
                "type": "string",
                "description": "%c_cpp.debuggers.miDebuggerPath.description%",
                "default": "/usr/bin/gdb"
              },
              "miDebuggerArgs": {
                "type": "string",
                "description": "%c_cpp.debuggers.miDebuggerArgs.description%",
                "default": ""
              },
              "miDebuggerServerAddress": {
                "type": "string",
                "description": "%c_cpp.debuggers.miDebuggerServerAddress.description%",
                "default": "serveraddress:port"
              },
              "stopAtEntry": {
                "type": "boolean",
                "description": "%c_cpp.debuggers.stopAtEntry.description%",
                "default": false
              },
              "debugServerPath": {
                "type": "string",
                "description": "%c_cpp.debuggers.debugServerPath.description%",
                "default": ""
              },
              "debugServerArgs": {
                "type": "string",
                "description": "%c_cpp.debuggers.debugServerArgs.description%",
                "default": ""
              },
              "serverStarted": {
                "type": "string",
                "description": "%c_cpp.debuggers.serverStarted.description%",
                "default": ""
              },
              "filterStdout": {
                "type": "boolean",
                "description": "%c_cpp.debuggers.filterStdout.description%",
                "default": true
              },
              "filterStderr": {
                "type": "boolean",
                "description": "%c_cpp.debuggers.filterStderr.description%",
                "default": false
              },
              "serverLaunchTimeout": {
                "type": "integer",
                "description": "%c_cpp.debuggers.serverLaunchTimeout.description%",
                "default": "10000"
              },
              "coreDumpPath": {
                "type": "string",
                "description": "%c_cpp.debuggers.coreDumpPath.description%",
                "default": ""
              },
              "externalConsole": {
                "type": "boolean",
                "description": "%c_cpp.debuggers.cppdbg.externalConsole.description%",
                "default": false
              },
              "avoidWindowsConsoleRedirection": {
                "type": "boolean",
                "description": "%c_cpp.debuggers.avoidWindowsConsoleRedirection.description%",
                "default": false
              },
              "sourceFileMap": {
                "type": "object",
                "description": "%c_cpp.debuggers.sourceFileMap.description%",
                "default": {
                  "<source-path>": "<target-path>"
                }
              },
              "logging": {
                "description": "%c_cpp.debuggers.logging.description%",
                "type": "object",
                "default": {},
                "properties": {
                  "exceptions": {
                    "type": "boolean",
                    "description": "%c_cpp.debuggers.logging.exceptions.description%",
                    "default": true
                  },
                  "moduleLoad": {
                    "type": "boolean",
                    "description": "%c_cpp.debuggers.logging.moduleLoad.description%",
                    "default": true
                  },
                  "programOutput": {
                    "type": "boolean",
                    "description": "%c_cpp.debuggers.logging.programOutput.description%",
                    "default": true
                  },
                  "engineLogging": {
                    "type": "boolean",
                    "description": "%c_cpp.debuggers.logging.engineLogging.description%",
                    "default": false
                  },
                  "trace": {
                    "type": "boolean",
                    "description": "%c_cpp.debuggers.logging.trace.description%",
                    "default": false
                  },
                  "traceResponse": {
                    "type": "boolean",
                    "description": "%c_cpp.debuggers.logging.traceResponse.description%",
                    "default": false
                  }
                }
              },
              "pipeTransport": {
                "description": "%c_cpp.debuggers.pipeTransport.description%",
                "type": "object",
                "default": {
                  "pipeCwd": "/usr/bin",
                  "pipeProgram": "%c_cpp.debuggers.pipeTransport.default.pipeProgram%",
                  "pipeArgs": [],
                  "debuggerPath": "%c_cpp.debuggers.pipeTransport.default.debuggerPath%"
                },
                "properties": {
                  "pipeCwd": {
                    "type": "string",
                    "description": "%c_cpp.debuggers.pipeTransport.pipeCwd.description%",
                    "default": "/usr/bin"
                  },
                  "pipeProgram": {
                    "type": "string",
                    "description": "%c_cpp.debuggers.pipeTransport.pipeProgram.description%",
                    "default": "%c_cpp.debuggers.pipeTransport.default.pipeProgram%"
                  },
                  "pipeArgs": {
                    "type": "array",
                    "description": "%c_cpp.debuggers.pipeTransport.pipeArgs.description%",
                    "items": {
                      "type": "string"
                    },
                    "default": []
                  },
                  "debuggerPath": {
                    "type": "string",
                    "description": "%c_cpp.debuggers.pipeTransport.debuggerPath.description%",
                    "default": "%c_cpp.debuggers.pipeTransport.default.debuggerPath%"
                  },
                  "pipeEnv": {
                    "type": "object",
                    "additionalProperties": {
                      "type": "string"
                    },
                    "description": "%c_cpp.debuggers.pipeTransport.pipeEnv.description%",
                    "default": {}
                  }
                }
              },
              "symbolLoadInfo": {
                "description": "%c_cpp.debuggers.symbolLoadInfo.description%",
                "type": "object",
                "default": {
                  "loadAll": true,
                  "exceptionList": ""
                },
                "properties": {
                  "loadAll": {
                    "type": "boolean",
                    "description": "%c_cpp.debuggers.symbolLoadInfo.loadAll.description%",
                    "default": true
                  },
                  "exceptionList": {
                    "type": "string",
                    "description": "%c_cpp.debuggers.symbolLoadInfo.exceptionList.description%",
                    "default": ""
                  }
                }
              }
            }
          },
          "attach": {
            "type": "object",
            "default": {},
            "required": [
              "program",
              "processId"
            ],
            "properties": {
              "program": {
                "type": "string",
                "description": "%c_cpp.debuggers.program.description%",
                "default": "${workspaceRoot}/a.out"
              },
              "type": {
                "type": "string",
                "description": "%c_cpp.debuggers.cppdbg.type.description%",
                "default": "cppdbg"
              },
              "targetArchitecture": {
                "type": "string",
                "description": "%c_cpp.debuggers.targetArchitecture.description%",
                "default": "x64"
              },
              "visualizerFile": {
                "type": "string",
                "description": "%c_cpp.debuggers.cppdbg.visualizerFile.description%",
                "default": ""
              },
              "showDisplayString": {
                "type": "boolean",
                "description": "%c_cpp.debuggers.showDisplayString.description%",
                "default": true
              },
              "additionalSOLibSearchPath": {
                "type": "string",
                "description": "%c_cpp.debuggers.additionalSOLibSearchPath.description%",
                "default": ""
              },
              "MIMode": {
                "type": "string",
                "description": "%c_cpp.debuggers.MIMode.description%",
                "default": "gdb"
              },
              "miDebuggerPath": {
                "type": "string",
                "description": "%c_cpp.debuggers.miDebuggerPath.description%",
                "default": "/usr/bin/gdb"
              },
              "miDebuggerServerAddress": {
                "type": "string",
                "description": "%c_cpp.debuggers.miDebuggerServerAddress.description%",
                "default": "serveraddress:port"
              },
              "processId": {
                "anyOf": [
                  {
                    "type": "string",
                    "description": "%c_cpp.debuggers.processId.anyOf.description%",
                    "default": "${command:pickProcess}"
                  },
                  {
                    "type": "integer",
                    "description": "%c_cpp.debuggers.processId.anyOf.description%",
                    "default": 0
                  }
                ]
              },
              "filterStdout": {
                "type": "boolean",
                "description": "%c_cpp.debuggers.filterStdout.description%",
                "default": true
              },
              "filterStderr": {
                "type": "boolean",
                "description": "%c_cpp.debuggers.filterStderr.description%",
                "default": false
              },
              "sourceFileMap": {
                "type": "object",
                "description": "%c_cpp.debuggers.sourceFileMap.description%",
                "default": {
                  "<source-path>": "<target-path>"
                }
              },
              "logging": {
                "description": "%c_cpp.debuggers.logging.description%",
                "type": "object",
                "default": {},
                "properties": {
                  "exceptions": {
                    "type": "boolean",
                    "description": "%c_cpp.debuggers.logging.exceptions.description%",
                    "default": true
                  },
                  "moduleLoad": {
                    "type": "boolean",
                    "description": "%c_cpp.debuggers.logging.moduleLoad.description%",
                    "default": true
                  },
                  "programOutput": {
                    "type": "boolean",
                    "description": "%c_cpp.debuggers.logging.programOutput.description%",
                    "default": true
                  },
                  "engineLogging": {
                    "type": "boolean",
                    "description": "%c_cpp.debuggers.logging.engineLogging.description%",
                    "default": false
                  },
                  "trace": {
                    "type": "boolean",
                    "description": "%c_cpp.debuggers.logging.trace.description%",
                    "default": false
                  },
                  "traceResponse": {
                    "type": "boolean",
                    "description": "%c_cpp.debuggers.logging.traceResponse.description%",
                    "default": false
                  }
                }
              },
              "pipeTransport": {
                "description": "%c_cpp.debuggers.pipeTransport.description%",
                "type": "object",
                "default": {
                  "pipeCwd": "/usr/bin",
                  "pipeProgram": "%c_cpp.debuggers.pipeTransport.default.pipeProgram%",
                  "pipeArgs": [],
                  "debuggerPath": "%c_cpp.debuggers.pipeTransport.default.debuggerPath%"
                },
                "properties": {
                  "pipeCwd": {
                    "type": "string",
                    "description": "%c_cpp.debuggers.pipeTransport.pipeCwd.description%",
                    "default": "/usr/bin"
                  },
                  "pipeProgram": {
                    "type": "string",
                    "description": "%c_cpp.debuggers.pipeTransport.pipeProgram.description%",
                    "default": "%c_cpp.debuggers.pipeTransport.default.pipeProgram%"
                  },
                  "pipeArgs": {
                    "type": "array",
                    "description": "%c_cpp.debuggers.pipeTransport.pipeArgs.description%",
                    "items": {
                      "type": "string"
                    },
                    "default": []
                  },
                  "debuggerPath": {
                    "type": "string",
                    "description": "%c_cpp.debuggers.pipeTransport.debuggerPath.description%",
                    "default": "%c_cpp.debuggers.pipeTransport.default.debuggerPath%"
                  },
                  "pipeEnv": {
                    "type": "object",
                    "additionalProperties": {
                      "type": "string"
                    },
                    "description": "%c_cpp.debuggers.pipeTransport.pipeEnv.description%",
                    "default": {}
                  }
                }
              },
              "setupCommands": {
                "type": "array",
                "description": "%c_cpp.debuggers.setupCommands.description%",
                "items": {
                  "type": "object",
                  "default": {},
                  "properties": {
                    "text": {
                      "type": "string",
                      "description": "%c_cpp.debuggers.text.description%",
                      "default": ""
                    },
                    "description": {
                      "type": "string",
                      "description": "%c_cpp.debuggers.description.description%",
                      "default": ""
                    },
                    "ignoreFailures": {
                      "type": "boolean",
                      "description": "%c_cpp.debuggers.ignoreFailures.description%",
                      "default": false
                    }
                  }
                },
                "default": []
              },
              "symbolLoadInfo": {
                "description": "%c_cpp.debuggers.symbolLoadInfo.description%",
                "type": "object",
                "default": {
                  "loadAll": true,
                  "exceptionList": ""
                },
                "properties": {
                  "loadAll": {
                    "type": "boolean",
                    "description": "%c_cpp.debuggers.symbolLoadInfo.loadAll.description%",
                    "default": true
                  },
                  "exceptionList": {
                    "type": "string",
                    "description": "%c_cpp.debuggers.symbolLoadInfo.exceptionList.description%",
                    "default": ""
                  }
                }
              }
            }
          }
        }
      },
      {
        "type": "cppvsdbg",
        "label": "C++ (Windows)",
        "variables": {
          "pickProcess": "extension.pickNativeProcess"
        },
        "configurationAttributes": {
          "launch": {
            "type": "object",
            "default": {},
            "required": [
              "program",
              "cwd"
            ],
            "properties": {
              "program": {
                "type": "string",
                "description": "%c_cpp.debuggers.program.description%",
                "default": "${workspaceRoot}/program.exe"
              },
              "args": {
                "type": "array",
                "description": "%c_cpp.debuggers.args.description%",
                "items": {
                  "type": "string"
                },
                "default": []
              },
              "type": {
                "type": "string",
                "description": "%c_cpp.debuggers.cppvsdbg.type.description%",
                "default": "cppvsdbg"
              },
              "cwd": {
                "type": "string",
                "description": "%c_cpp.debuggers.cwd.description%",
                "default": "${workspaceRoot}"
              },
              "environment": {
                "type": "array",
                "description": "%c_cpp.debuggers.environment.description%",
                "items": {
                  "type": "object",
                  "default": {},
                  "properties": {
                    "name": {
                      "type": "string"
                    },
                    "value": {
                      "type": "string"
                    }
                  }
                },
                "default": []
              },
              "envFile": {
                "type": "string",
                "description": "%c_cpp.debuggers.envFile.description%",
                "default": "${workspaceFolder}/.env"
              },
              "symbolSearchPath": {
                "type": "string",
                "description": "%c_cpp.debuggers.symbolSearchPath.description%",
                "default": ""
              },
              "stopAtEntry": {
                "type": "boolean",
                "description": "%c_cpp.debuggers.stopAtEntry.description%",
                "default": false
              },
              "dumpPath": {
                "type": "string",
                "description": "%c_cpp.debuggers.dumpPath.description%",
                "default": ""
              },
              "visualizerFile": {
                "type": "string",
                "description": "%c_cpp.debuggers.cppvsdbg.visualizerFile.description%",
                "default": ""
              },
              "externalConsole": {
                "type": "boolean",
                "description": "%c_cpp.debuggers.cppvsdbg.externalConsole.description%",
                "default": false
              },
              "sourceFileMap": {
                "type": "object",
                "description": "%c_cpp.debuggers.sourceFileMap.description%",
                "default": {
                  "<source-path>": "<target-path>"
                }
              },
              "enableDebugHeap": {
                "type": "boolean",
                "description": "%c_cpp.debuggers.enableDebugHeap.description%",
                "default": false
              },
              "logging": {
                "type": "object",
                "description": "%c_cpp.debuggers.logging.description%",
                "default": {},
                "properties": {
                  "exceptions": {
                    "type": "boolean",
                    "description": "%c_cpp.debuggers.logging.exceptions.description%",
                    "default": true
                  },
                  "moduleLoad": {
                    "type": "boolean",
                    "description": "%c_cpp.debuggers.logging.moduleLoad.description%",
                    "default": true
                  },
                  "programOutput": {
                    "type": "boolean",
                    "description": "%c_cpp.debuggers.logging.programOutput.description%",
                    "default": true
                  },
                  "engineLogging": {
                    "type": "boolean",
                    "description": "%c_cpp.debuggers.logging.engineLogging.description%",
                    "default": false
                  }
                }
              },
              "requireExactSource": {
                "type": "boolean",
                "description": "%c_cpp.debuggers.requireExactSource.description%",
                "default": true
              }
            }
          },
          "attach": {
            "type": "object",
            "default": {},
            "required": [
              "processId"
            ],
            "properties": {
              "type": {
                "type": "string",
                "description": "%c_cpp.debuggers.cppvsdbg.type.description%",
                "default": "cppvsdbg"
              },
              "symbolSearchPath": {
                "type": "string",
                "description": "%c_cpp.debuggers.symbolSearchPath.description%",
                "default": ""
              },
              "processId": {
                "anyOf": [
                  {
                    "type": "string",
                    "description": "%c_cpp.debuggers.processId.anyOf.description%",
                    "default": "${command:pickProcess}"
                  },
                  {
                    "type": "integer",
                    "description": "%c_cpp.debuggers.processId.anyOf.description%",
                    "default": 0
                  }
                ]
              },
              "visualizerFile": {
                "type": "string",
                "description": "%c_cpp.debuggers.cppvsdbg.visualizerFile.description%",
                "default": ""
              },
              "sourceFileMap": {
                "type": "object",
                "description": "%c_cpp.debuggers.sourceFileMap.description%",
                "default": {
                  "<source-path>": "<target-path>"
                }
              },
              "logging": {
                "type": "object",
                "description": "%c_cpp.debuggers.logging.description%",
                "default": {},
                "properties": {
                  "exceptions": {
                    "type": "boolean",
                    "description": "%c_cpp.debuggers.logging.exceptions.description%",
                    "default": true
                  },
                  "moduleLoad": {
                    "type": "boolean",
                    "description": "%c_cpp.debuggers.logging.moduleLoad.description%",
                    "default": true
                  },
                  "programOutput": {
                    "type": "boolean",
                    "description": "%c_cpp.debuggers.logging.programOutput.description%",
                    "default": true
                  },
                  "trace": {
                    "type": "boolean",
                    "description": "%c_cpp.debuggers.logging.trace.description%",
                    "default": false
                  }
                }
              },
              "requireExactSource": {
                "type": "boolean",
                "description": "%c_cpp.debuggers.requireExactSource.description%",
                "default": true
              }
            }
          }
        }
      }
    ],
    "breakpoints": [
      {
        "language": "c"
      },
      {
        "language": "cpp"
      },
      {
        "language": "cuda"
      }
    ],
    "jsonValidation": [
      {
        "fileMatch": "c_cpp_properties.json",
        "url": "cpptools-schema:///c_cpp_properties.schema.json"
      }
    ],
    "menus": {
      "view/title": [
        {
          "command": "C_Cpp.referencesViewGroupByType",
          "when": "view == CppReferencesView && refView.isGroupedByFile",
          "group": "navigation"
        },
        {
          "command": "C_Cpp.referencesViewUngroupByType",
          "when": "view == CppReferencesView && !refView.isGroupedByFile",
          "group": "navigation"
        }
      ],
      "editor/context": [
        {
          "when": "editorLangId == c",
          "command": "C_Cpp.SwitchHeaderSource",
          "group": "other1_navigation@1"
        },
        {
          "when": "editorLangId == cpp",
          "command": "C_Cpp.SwitchHeaderSource",
          "group": "other1_navigation@1"
        },
        {
          "when": "editorLangId == c",
          "command": "workbench.action.gotoSymbol",
          "group": "other1_navigation@3"
        },
        {
          "when": "editorLangId == cpp",
          "command": "workbench.action.gotoSymbol",
          "group": "other1_navigation@3"
        },
        {
          "when": "editorLangId == c",
          "command": "workbench.action.showAllSymbols",
          "group": "other1_navigation@4"
        },
        {
          "when": "editorLangId == cpp",
          "command": "workbench.action.showAllSymbols",
          "group": "other1_navigation@4"
        },
        {
          "when": "editorLangId == cpp",
          "command": "C_Cpp.BuildAndDebugActiveFile",
          "group": "other2_debug@1"
        },
        {
          "when": "editorLangId == c",
          "command": "C_Cpp.BuildAndDebugActiveFile",
          "group": "other2_debug@1"
        }
      ],
      "commandPalette": [
        {
          "command": "C_Cpp.referencesViewGroupByType",
          "when": "cppReferenceTypes:hasResults"
        },
        {
          "command": "C_Cpp.referencesViewUngroupByType",
          "when": "cppReferenceTypes:hasResults"
        }
      ]
    },
    "configurationDefaults": {
      "[cpp]": {
        "editor.wordBasedSuggestions": false,
        "editor.suggest.insertMode": "replace"
      },
      "[c]": {
        "editor.wordBasedSuggestions": false,
        "editor.suggest.insertMode": "replace"
      },
      "[Log]": {
        "editor.wordWrap": "off"
      }
    }
  },
  "scripts": {
    "vscode:prepublish": "yarn run compile",
    "compile": "node ./tools/prepublish.js && gulp generate-native-strings && gulp translations-generate && webpack --mode production --vscode-nls",
    "compile-dev": "node ./tools/prepublish.js && gulp generate-native-strings && webpack --mode development",
    "compile-watch": "node ./tools/prepublish.js && gulp generate-native-strings && gulp translations-generate && webpack --mode production --vscode-nls --watch --info-verbosity verbose",
    "compile-dev-watch": "node ./tools/prepublish.js && gulp generate-native-strings && webpack --mode development --watch --info-verbosity verbose",
    "generateOptionsSchema": "node ./tools/prepublish.js && node ./out/tools/generateOptionsSchema.js",
    "generate-native-strings": "node ./tools/prepublish.js && gulp generate-native-strings",
    "translations-export": "node ./tools/prepublish.js && gulp generate-native-strings && gulp translations-export",
    "translations-generate": "node ./tools/prepublish.js && gulp translations-generate",
    "translations-import": "node ./tools/prepublish.js && gulp translations-import",
    "prepublishjs": "node ./tools/prepublish.js",
    "pretest": "tsc -p test.tsconfig.json",
    "pr-check": "gulp pr-check",
    "lint": "gulp lint",
    "unitTests": "tsc -p test.tsconfig.json && node ./out/test/unitTests/runTest.js",
    "integrationTests": "tsc -p test.tsconfig.json && node ./out/test/integrationTests/languageServer/runTest.js",
    "intelliSenseFeaturesTests": "tsc -p test.tsconfig.json && node ./out/test/integrationTests/IntelliSenseFeatures/runTest.js",
    "import-edge-strings": "node ./import_edge_strings.js"
  },
  "devDependencies": {
    "@octokit/rest": "^16.28.9",
    "@types/minimatch": "^3.0.3",
    "@types/mkdirp": "^0.5.2",
    "@types/mocha": "^5.2.7",
    "@types/node": "^12.7.2",
    "@types/plist": "^3.0.2",
    "@types/semver": "^7.1.0",
    "@types/tmp": "^0.1.0",
    "@types/vscode": "1.43.0",
    "@types/webpack": "^4.39.0",
    "@types/which": "^1.3.2",
    "@types/yauzl": "^2.9.1",
    "@typescript-eslint/eslint-plugin": "^2.19.2",
    "@typescript-eslint/eslint-plugin-tslint": "^2.19.2",
    "@typescript-eslint/parser": "^2.19.2",
    "async-child-process": "^1.1.1",
    "await-notify": "^1.0.1",
    "escape-string-regexp": "^2.0.0",
    "eslint": "^6.8.0",
    "eslint-plugin-import": "^2.20.1",
    "eslint-plugin-jsdoc": "^21.0.0",
    "event-stream": "^4.0.1",
    "fs-extra": "^8.1.0",
    "glob": "^7.1.6",
    "gulp": "^4.0.2",
    "gulp-env": "^0.4.0",
    "gulp-eslint": "^6.0.0",
    "gulp-filter": "^6.0.0",
    "gulp-mocha": "^7.0.1",
    "gulp-sourcemaps": "^2.6.5",
    "gulp-typescript": "^5.0.1",
    "http-proxy-agent": "^2.1.0",
    "https-proxy-agent": "^2.2.4",
    "jsonc-parser": "^2.1.1",
    "minimatch": "^3.0.4",
    "minimist": "^1.2.5",
    "mkdirp": "^0.5.1",
    "mocha": "^4.0.0",
    "parse5": "^5.1.0",
    "parse5-traverse": "^1.0.3",
    "plist": "^3.0.1",
    "tmp": "^0.1.0",
    "ts-loader": "^6.0.4",
    "tslint": "^5.19.0",
    "typescript": "^3.5.3",
    "vscode-cpptools": "^3.1.0",
    "vscode-debugadapter": "^1.35.0",
    "vscode-debugprotocol": "^1.35.0",
    "vscode-extension-telemetry": "^0.1.2",
    "vscode-languageclient": "^5.2.1",
    "vscode-nls": "^4.1.1",
    "vscode-nls-dev": "^3.2.6",
    "vscode-test": "^1.3.0",
    "webpack": "^4.42.0",
    "webpack-cli": "^3.3.7",
    "which": "^2.0.2",
    "xml2js": "^0.4.19",
    "yauzl": "^2.10.0"
  },
  "resolutions": {
    "https-proxy-agent": "^2.2.4",
    "webpack/acorn": "^6.4.1",
    "gulp-sourcemaps/acorn": "^5.7.4",
    "eslint/acorn": "^7.1.1",
    "gulp-eslint/acorn": "^7.1.1",
    "**/mkdirp/minimist": "^0.2.1",
    "yargs-parser": "^15.0.1",
    "mocha/diff": "^3.5.0"
  },
  "runtimeDependencies": [
    {
      "description": "C/C++ language components (Linux / x86_64)",
      "url": "https://go.microsoft.com/fwlink/?linkid=2125055",
      "platforms": [
        "linux"
      ],
      "architectures": [
        "x86_64"
      ],
      "binaries": [
        "./bin/cpptools",
        "./bin/cpptools-srv"
      ]
    },
    {
      "description": "C/C++ language components (OS X)",
      "url": "https://go.microsoft.com/fwlink/?linkid=2125057",
      "platforms": [
        "darwin"
      ],
      "binaries": [
        "./bin/cpptools",
        "./bin/cpptools-srv"
      ]
    },
    {
      "description": "C/C++ language components (Windows)",
      "url": "https://go.microsoft.com/fwlink/?linkid=2125056",
      "platforms": [
        "win32"
      ],
      "binaries": []
    },
    {
      "description": "ClangFormat (Linux / x86_64)",
      "url": "https://go.microsoft.com/fwlink/?LinkID=2117044",
      "platforms": [
        "linux"
      ],
      "architectures": [
        "x86_64"
      ],
      "binaries": [
        "./LLVM/bin/clang-format"
      ]
    },
    {
      "description": "ClangFormat (OS X)",
      "url": "https://go.microsoft.com/fwlink/?LinkID=2117146",
      "platforms": [
        "darwin"
      ],
      "binaries": [
        "./LLVM/bin/clang-format.darwin"
      ]
    },
    {
      "description": "ClangFormat (Windows)",
      "url": "https://go.microsoft.com/fwlink/?LinkID=2117043",
      "platforms": [
        "win32"
      ],
      "binaries": []
    },
    {
      "description": "Mono Framework Assemblies",
      "url": "https://go.microsoft.com/fwlink/?LinkId=2027135",
      "platforms": [
        "linux",
        "darwin"
      ],
      "binaries": []
    },
    {
      "description": "Mono Runtime (Linux / x86_64)",
      "url": "https://go.microsoft.com/fwlink/?LinkId=2027416",
      "platforms": [
        "linux"
      ],
      "architectures": [
        "x86_64"
      ],
      "binaries": [
        "./debugAdapters/mono.linux-x86_64"
      ]
    },
    {
      "description": "Mono Runtime (Linux / armhf)",
      "url": "https://aka.ms/mono-runtime-linux-arm",
      "platforms": [
        "linux"
      ],
      "architectures": [
        "arm"
      ],
      "binaries": [
        "./debugAdapters/mono.linux-armhf"
      ]
    },
    {
      "description": "Mono Runtime (Linux / arm64)",
      "url": "https://aka.ms/mono-runtime-linux-arm64",
      "platforms": [
        "linux"
      ],
      "architectures": [
        "arm64"
      ],
      "binaries": [
        "./debugAdapters/mono.linux-arm64"
      ]
    },
    {
      "description": "Mono Runtime (OS X)",
      "url": "https://go.microsoft.com/fwlink/?LinkId=2027403",
      "platforms": [
        "darwin"
      ],
      "binaries": [
        "./debugAdapters/mono.osx"
      ]
    },
    {
      "description": "LLDB-MI (macOS Mojave and higher)",
      "url": "https://go.microsoft.com/fwlink/?linkid=2116759",
      "platforms": [
        "darwin"
      ],
      "versionRegex": "10\\.(1[0-3]|[0-9])(\\..*)*$",
      "matchVersion": false,
      "binaries": [
        "./debugAdapters/lldb-mi/bin/lldb-mi"
      ]
    },
    {
      "description": "LLDB 3.8.0 (macOS High Sierra and lower)",
      "url": "https://go.microsoft.com/fwlink/?LinkID=817244",
      "platforms": [
        "darwin"
      ],
      "versionRegex": "10\\.(1[0-3]|[0-9])(\\..*)*$",
      "matchVersion": true,
      "binaries": [
        "./debugAdapters/lldb/bin/debugserver",
        "./debugAdapters/lldb/bin/lldb-mi",
        "./debugAdapters/lldb/bin/lldb-argdumper",
        "./debugAdapters/lldb/bin/lldb-launcher"
      ]
    },
    {
      "description": "Visual Studio Windows Debugger",
      "url": "https://go.microsoft.com/fwlink/?linkid=2082216",
      "platforms": [
        "win32"
      ],
      "binaries": []
    }
  ]
}<|MERGE_RESOLUTION|>--- conflicted
+++ resolved
@@ -2,11 +2,7 @@
   "name": "cpptools",
   "displayName": "C/C++",
   "description": "C/C++ IntelliSense, debugging, and code browsing.",
-<<<<<<< HEAD
-  "version": "0.27.1",
-=======
-  "version": "0.28.0-master",
->>>>>>> d6a99274
+  "version": "0.28.0",
   "publisher": "ms-vscode",
   "preview": true,
   "icon": "LanguageCCPP_color_128x.png",
